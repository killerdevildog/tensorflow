# Copyright 2017 The TensorFlow Authors. All Rights Reserved.
#
# Licensed under the Apache License, Version 2.0 (the "License");
# you may not use this file except in compliance with the License.
# You may obtain a copy of the License at
#
#     http://www.apache.org/licenses/LICENSE-2.0
#
# Unless required by applicable law or agreed to in writing, software
# distributed under the License is distributed on an "AS IS" BASIS,
# WITHOUT WARRANTIES OR CONDITIONS OF ANY KIND, either express or implied.
# See the License for the specific language governing permissions and
# limitations under the License.
# ==============================================================================
"""configure script to get build parameters from user."""

from __future__ import absolute_import
from __future__ import division
from __future__ import print_function

import argparse
import errno
import os
import platform
import re
import subprocess
import sys

# pylint: disable=g-import-not-at-top
try:
  from shutil import which
except ImportError:
  from distutils.spawn import find_executable as which
# pylint: enable=g-import-not-at-top

_DEFAULT_CUDA_VERSION = '9.0'
_DEFAULT_CUDNN_VERSION = '7'
_DEFAULT_NCCL_VERSION = '2.2'
_DEFAULT_CUDA_COMPUTE_CAPABILITIES = '3.5,7.0'
_DEFAULT_CUDA_PATH = '/usr/local/cuda'
_DEFAULT_CUDA_PATH_LINUX = '/opt/cuda'
_DEFAULT_CUDA_PATH_WIN = ('C:/Program Files/NVIDIA GPU Computing '
                          'Toolkit/CUDA/v%s' % _DEFAULT_CUDA_VERSION)
_DEFAULT_TENSORRT_PATH_LINUX = '/usr/lib/%s-linux-gnu' % platform.machine()
_TF_OPENCL_VERSION = '1.2'
_DEFAULT_COMPUTECPP_TOOLKIT_PATH = '/usr/local/computecpp'
_DEFAULT_TRISYCL_INCLUDE_DIR = '/usr/local/triSYCL/include'
_SUPPORTED_ANDROID_NDK_VERSIONS = [10, 11, 12, 13, 14, 15]

_DEFAULT_PROMPT_ASK_ATTEMPTS = 10

_TF_WORKSPACE_ROOT = os.path.abspath(os.path.dirname(__file__))
_TF_BAZELRC_FILENAME = '.tf_configure.bazelrc'
_TF_BAZELRC = os.path.join(_TF_WORKSPACE_ROOT, _TF_BAZELRC_FILENAME)
_TF_WORKSPACE = os.path.join(_TF_WORKSPACE_ROOT, 'WORKSPACE')


class UserInputError(Exception):
  pass


def is_windows():
  return platform.system() == 'Windows'


def is_linux():
  return platform.system() == 'Linux'


def is_macos():
  return platform.system() == 'Darwin'


def is_ppc64le():
  return platform.machine() == 'ppc64le'


def is_cygwin():
  return platform.system().startswith('CYGWIN_NT')


def get_input(question):
  try:
    try:
      answer = raw_input(question)
    except NameError:
      answer = input(question)  # pylint: disable=bad-builtin
  except EOFError:
    answer = ''
  return answer


def symlink_force(target, link_name):
  """Force symlink, equivalent of 'ln -sf'.

  Args:
    target: items to link to.
    link_name: name of the link.
  """
  try:
    os.symlink(target, link_name)
  except OSError as e:
    if e.errno == errno.EEXIST:
      os.remove(link_name)
      os.symlink(target, link_name)
    else:
      raise e


def sed_in_place(filename, old, new):
  """Replace old string with new string in file.

  Args:
    filename: string for filename.
    old: string to replace.
    new: new string to replace to.
  """
  with open(filename, 'r') as f:
    filedata = f.read()
  newdata = filedata.replace(old, new)
  with open(filename, 'w') as f:
    f.write(newdata)


def write_to_bazelrc(line):
  with open(_TF_BAZELRC, 'a') as f:
    f.write(line + '\n')


def write_action_env_to_bazelrc(var_name, var):
  write_to_bazelrc('build --action_env %s="%s"' % (var_name, str(var)))


def run_shell(cmd, allow_non_zero=False):
  if allow_non_zero:
    try:
      output = subprocess.check_output(cmd)
    except subprocess.CalledProcessError as e:
      output = e.output
  else:
    output = subprocess.check_output(cmd)
  return output.decode('UTF-8').strip()


def cygpath(path):
  """Convert path from posix to windows."""
  return os.path.abspath(path).replace('\\', '/')


def get_python_path(environ_cp, python_bin_path):
  """Get the python site package paths."""
  python_paths = []
  if environ_cp.get('PYTHONPATH'):
    python_paths = environ_cp.get('PYTHONPATH').split(':')
  try:
    library_paths = run_shell(
        [python_bin_path, '-c',
         'import site; print("\\n".join(site.getsitepackages()))']).split('\n')
  except subprocess.CalledProcessError:
    library_paths = [run_shell(
        [python_bin_path, '-c',
         'from distutils.sysconfig import get_python_lib;'
         'print(get_python_lib())'])]

  all_paths = set(python_paths + library_paths)

  paths = []
  for path in all_paths:
    if os.path.isdir(path):
      paths.append(path)
  return paths


def get_python_major_version(python_bin_path):
  """Get the python major version."""
  return run_shell([python_bin_path, '-c', 'import sys; print(sys.version[0])'])


def setup_python(environ_cp):
  """Setup python related env variables."""
  # Get PYTHON_BIN_PATH, default is the current running python.
  default_python_bin_path = sys.executable
  ask_python_bin_path = ('Please specify the location of python. [Default is '
                         '%s]: ') % default_python_bin_path
  while True:
    python_bin_path = get_from_env_or_user_or_default(
        environ_cp, 'PYTHON_BIN_PATH', ask_python_bin_path,
        default_python_bin_path)
    # Check if the path is valid
    if os.path.isfile(python_bin_path) and os.access(
        python_bin_path, os.X_OK):
      break
    elif not os.path.exists(python_bin_path):
      print('Invalid python path: %s cannot be found.' % python_bin_path)
    else:
      print('%s is not executable.  Is it the python binary?' % python_bin_path)
    environ_cp['PYTHON_BIN_PATH'] = ''

  # Convert python path to Windows style before checking lib and version
  if is_windows() or is_cygwin():
    python_bin_path = cygpath(python_bin_path)

  # Get PYTHON_LIB_PATH
  python_lib_path = environ_cp.get('PYTHON_LIB_PATH')
  if not python_lib_path:
    python_lib_paths = get_python_path(environ_cp, python_bin_path)
    if environ_cp.get('USE_DEFAULT_PYTHON_LIB_PATH') == '1':
      python_lib_path = python_lib_paths[0]
    else:
      print('Found possible Python library paths:\n  %s' %
            '\n  '.join(python_lib_paths))
      default_python_lib_path = python_lib_paths[0]
      python_lib_path = get_input(
          'Please input the desired Python library path to use.  '
          'Default is [%s]\n' % python_lib_paths[0])
      if not python_lib_path:
        python_lib_path = default_python_lib_path
    environ_cp['PYTHON_LIB_PATH'] = python_lib_path

  python_major_version = get_python_major_version(python_bin_path)

  # Convert python path to Windows style before writing into bazel.rc
  if is_windows() or is_cygwin():
    python_lib_path = cygpath(python_lib_path)

  # Set-up env variables used by python_configure.bzl
  write_action_env_to_bazelrc('PYTHON_BIN_PATH', python_bin_path)
  write_action_env_to_bazelrc('PYTHON_LIB_PATH', python_lib_path)
  write_to_bazelrc('build --python_path=\"%s"' % python_bin_path)
  environ_cp['PYTHON_BIN_PATH'] = python_bin_path

  # Write tools/python_bin_path.sh
  with open(os.path.join(
      _TF_WORKSPACE_ROOT, 'tools', 'python_bin_path.sh'), 'w') as f:
    f.write('export PYTHON_BIN_PATH="%s"' % python_bin_path)


def reset_tf_configure_bazelrc(workspace_path):
  """Reset file that contains customized config settings."""
  open(_TF_BAZELRC, 'w').close()
  bazelrc_path = os.path.join(workspace_path, '.bazelrc')

  data = []
  if os.path.exists(bazelrc_path):
    with open(bazelrc_path, 'r') as f:
      data = f.read().splitlines()
  with open(bazelrc_path, 'w') as f:
    for l in data:
      if _TF_BAZELRC_FILENAME in l:
        continue
      f.write('%s\n' % l)
    if is_windows():
      tf_bazelrc_path = _TF_BAZELRC.replace("\\", "/")
    else:
      tf_bazelrc_path = _TF_BAZELRC
    f.write('import %s\n' % tf_bazelrc_path)


def cleanup_makefile():
  """Delete any leftover BUILD files from the Makefile build.

  These files could interfere with Bazel parsing.
  """
  makefile_download_dir = os.path.join(
      _TF_WORKSPACE_ROOT, 'tensorflow', 'contrib', 'makefile', 'downloads')
  if os.path.isdir(makefile_download_dir):
    for root, _, filenames in os.walk(makefile_download_dir):
      for f in filenames:
        if f.endswith('BUILD'):
          os.remove(os.path.join(root, f))


def get_var(environ_cp,
            var_name,
            query_item,
            enabled_by_default,
            question=None,
            yes_reply=None,
            no_reply=None):
  """Get boolean input from user.

  If var_name is not set in env, ask user to enable query_item or not. If the
  response is empty, use the default.

  Args:
    environ_cp: copy of the os.environ.
    var_name: string for name of environment variable, e.g. "TF_NEED_HDFS".
    query_item: string for feature related to the variable, e.g. "Hadoop File
      System".
    enabled_by_default: boolean for default behavior.
    question: optional string for how to ask for user input.
    yes_reply: optional string for reply when feature is enabled.
    no_reply: optional string for reply when feature is disabled.

  Returns:
    boolean value of the variable.

  Raises:
    UserInputError: if an environment variable is set, but it cannot be
      interpreted as a boolean indicator, assume that the user has made a
      scripting error, and will continue to provide invalid input.
      Raise the error to avoid infinitely looping.
  """
  if not question:
    question = 'Do you wish to build TensorFlow with %s support?' % query_item
  if not yes_reply:
    yes_reply = '%s support will be enabled for TensorFlow.' % query_item
  if not no_reply:
    no_reply = 'No %s' % yes_reply

  yes_reply += '\n'
  no_reply += '\n'

  if enabled_by_default:
    question += ' [Y/n]: '
  else:
    question += ' [y/N]: '

  var = environ_cp.get(var_name)
  if var is not None:
    var_content = var.strip().lower()
    true_strings = ('1', 't', 'true', 'y', 'yes')
    false_strings = ('0', 'f', 'false', 'n', 'no')
    if var_content in true_strings:
      var = True
    elif var_content in false_strings:
      var = False
    else:
      raise UserInputError(
          'Environment variable %s must be set as a boolean indicator.\n'
          'The following are accepted as TRUE : %s.\n'
          'The following are accepted as FALSE: %s.\n'
          'Current value is %s.' % (
              var_name, ', '.join(true_strings), ', '.join(false_strings),
              var))

  while var is None:
    user_input_origin = get_input(question)
    user_input = user_input_origin.strip().lower()
    if user_input == 'y':
      print(yes_reply)
      var = True
    elif user_input == 'n':
      print(no_reply)
      var = False
    elif not user_input:
      if enabled_by_default:
        print(yes_reply)
        var = True
      else:
        print(no_reply)
        var = False
    else:
      print('Invalid selection: %s' % user_input_origin)
  return var


def set_build_var(environ_cp, var_name, query_item, option_name,
                  enabled_by_default, bazel_config_name=None):
  """Set if query_item will be enabled for the build.

  Ask user if query_item will be enabled. Default is used if no input is given.
  Set subprocess environment variable and write to .bazelrc if enabled.

  Args:
    environ_cp: copy of the os.environ.
    var_name: string for name of environment variable, e.g. "TF_NEED_HDFS".
    query_item: string for feature related to the variable, e.g. "Hadoop File
      System".
    option_name: string for option to define in .bazelrc.
    enabled_by_default: boolean for default behavior.
    bazel_config_name: Name for Bazel --config argument to enable build feature.
  """

  var = str(int(get_var(environ_cp, var_name, query_item, enabled_by_default)))
  environ_cp[var_name] = var
  if var == '1':
    write_to_bazelrc('build --define %s=true' % option_name)
  elif bazel_config_name is not None:
    # TODO(mikecase): Migrate all users of configure.py to use --config Bazel
    # options and not to set build configs through environment variables.
    write_to_bazelrc('build:%s --define %s=true'
                     % (bazel_config_name, option_name))


def set_action_env_var(environ_cp,
                       var_name,
                       query_item,
                       enabled_by_default,
                       question=None,
                       yes_reply=None,
                       no_reply=None):
  """Set boolean action_env variable.

  Ask user if query_item will be enabled. Default is used if no input is given.
  Set environment variable and write to .bazelrc.

  Args:
    environ_cp: copy of the os.environ.
    var_name: string for name of environment variable, e.g. "TF_NEED_HDFS".
    query_item: string for feature related to the variable, e.g. "Hadoop File
      System".
    enabled_by_default: boolean for default behavior.
    question: optional string for how to ask for user input.
    yes_reply: optional string for reply when feature is enabled.
    no_reply: optional string for reply when feature is disabled.
  """
  var = int(
      get_var(environ_cp, var_name, query_item, enabled_by_default, question,
              yes_reply, no_reply))

  write_action_env_to_bazelrc(var_name, var)
  environ_cp[var_name] = str(var)


def convert_version_to_int(version):
  """Convert a version number to a integer that can be used to compare.

  Version strings of the form X.YZ and X.Y.Z-xxxxx are supported. The
  'xxxxx' part, for instance 'homebrew' on OS/X, is ignored.

  Args:
    version: a version to be converted

  Returns:
    An integer if converted successfully, otherwise return None.
  """
  version = version.split('-')[0]
  version_segments = version.split('.')
  for seg in version_segments:
    if not seg.isdigit():
      return None

  version_str = ''.join(['%03d' % int(seg) for seg in version_segments])
  return int(version_str)


def check_bazel_version(min_version):
  """Check installed bazel version is at least min_version.

  Args:
    min_version: string for minimum bazel version.

  Returns:
    The bazel version detected.
  """
  if which('bazel') is None:
    print('Cannot find bazel. Please install bazel.')
    sys.exit(0)
  curr_version = run_shell(['bazel', '--batch', '--bazelrc=/dev/null', 'version'])

  for line in curr_version.split('\n'):
    if 'Build label: ' in line:
      curr_version = line.split('Build label: ')[1]
      break

  min_version_int = convert_version_to_int(min_version)
  curr_version_int = convert_version_to_int(curr_version)

  # Check if current bazel version can be detected properly.
  if not curr_version_int:
    print('WARNING: current bazel installation is not a release version.')
    print('Make sure you are running at least bazel %s' % min_version)
    return curr_version

  print('You have bazel %s installed.' % curr_version)

  if curr_version_int < min_version_int:
    print('Please upgrade your bazel installation to version %s or higher to '
          'build TensorFlow!' % min_version)
    sys.exit(0)
  return curr_version


def set_cc_opt_flags(environ_cp):
  """Set up architecture-dependent optimization flags.

  Also append CC optimization flags to bazel.rc..

  Args:
    environ_cp: copy of the os.environ.
  """
  if is_ppc64le():
    # gcc on ppc64le does not support -march, use mcpu instead
    default_cc_opt_flags = '-mcpu=native'
  elif is_windows():
    default_cc_opt_flags = '/arch:AVX'
  else:
    default_cc_opt_flags = '-march=native'
  question = ('Please specify optimization flags to use during compilation when'
              ' bazel option "--config=opt" is specified [Default is %s]: '
             ) % default_cc_opt_flags
  cc_opt_flags = get_from_env_or_user_or_default(environ_cp, 'CC_OPT_FLAGS',
                                                 question, default_cc_opt_flags)
  for opt in cc_opt_flags.split():
    write_to_bazelrc('build:opt --copt=%s' % opt)
  # It should be safe on the same build host.
  if not is_ppc64le() and not is_windows():
    write_to_bazelrc('build:opt --host_copt=-march=native')
  write_to_bazelrc('build:opt --define with_default_optimizations=true')

def set_tf_cuda_clang(environ_cp):
  """set TF_CUDA_CLANG action_env.

  Args:
    environ_cp: copy of the os.environ.
  """
  question = 'Do you want to use clang as CUDA compiler?'
  yes_reply = 'Clang will be used as CUDA compiler.'
  no_reply = 'nvcc will be used as CUDA compiler.'
  set_action_env_var(
      environ_cp,
      'TF_CUDA_CLANG',
      None,
      False,
      question=question,
      yes_reply=yes_reply,
      no_reply=no_reply)


def set_tf_download_clang(environ_cp):
  """Set TF_DOWNLOAD_CLANG action_env."""
  question = 'Do you wish to download a fresh release of clang? (Experimental)'
  yes_reply = 'Clang will be downloaded and used to compile tensorflow.'
  no_reply = 'Clang will not be downloaded.'
  set_action_env_var(
      environ_cp,
      'TF_DOWNLOAD_CLANG',
      None,
      False,
      question=question,
      yes_reply=yes_reply,
      no_reply=no_reply)


def get_from_env_or_user_or_default(environ_cp, var_name, ask_for_var,
                                    var_default):
  """Get var_name either from env, or user or default.

  If var_name has been set as environment variable, use the preset value, else
  ask for user input. If no input is provided, the default is used.

  Args:
    environ_cp: copy of the os.environ.
    var_name: string for name of environment variable, e.g. "TF_NEED_HDFS".
    ask_for_var: string for how to ask for user input.
    var_default: default value string.

  Returns:
    string value for var_name
  """
  var = environ_cp.get(var_name)
  if not var:
    var = get_input(ask_for_var)
    print('\n')
  if not var:
    var = var_default
  return var


def set_clang_cuda_compiler_path(environ_cp):
  """Set CLANG_CUDA_COMPILER_PATH."""
  default_clang_path = which('clang') or ''
  ask_clang_path = ('Please specify which clang should be used as device and '
                    'host compiler. [Default is %s]: ') % default_clang_path

  while True:
    clang_cuda_compiler_path = get_from_env_or_user_or_default(
        environ_cp, 'CLANG_CUDA_COMPILER_PATH', ask_clang_path,
        default_clang_path)
    if os.path.exists(clang_cuda_compiler_path):
      break

    # Reset and retry
    print('Invalid clang path: %s cannot be found.' % clang_cuda_compiler_path)
    environ_cp['CLANG_CUDA_COMPILER_PATH'] = ''

  # Set CLANG_CUDA_COMPILER_PATH
  environ_cp['CLANG_CUDA_COMPILER_PATH'] = clang_cuda_compiler_path
  write_action_env_to_bazelrc('CLANG_CUDA_COMPILER_PATH',
                              clang_cuda_compiler_path)


def prompt_loop_or_load_from_env(
    environ_cp,
    var_name,
    var_default,
    ask_for_var,
    check_success,
    error_msg,
    suppress_default_error=False,
    n_ask_attempts=_DEFAULT_PROMPT_ASK_ATTEMPTS
):
  """Loop over user prompts for an ENV param until receiving a valid response.

  For the env param var_name, read from the environment or verify user input
  until receiving valid input. When done, set var_name in the environ_cp to its
  new value.

  Args:
    environ_cp: (Dict) copy of the os.environ.
    var_name: (String) string for name of environment variable, e.g. "TF_MYVAR".
    var_default: (String) default value string.
    ask_for_var: (String) string for how to ask for user input.
    check_success: (Function) function that takes one argument and returns a
      boolean. Should return True if the value provided is considered valid. May
      contain a complex error message if error_msg does not provide enough
      information. In that case, set suppress_default_error to True.
    error_msg: (String) String with one and only one '%s'. Formatted with each
      invalid response upon check_success(input) failure.
    suppress_default_error: (Bool) Suppress the above error message in favor of
      one from the check_success function.
    n_ask_attempts: (Integer) Number of times to query for valid input before
      raising an error and quitting.

  Returns:
    [String] The value of var_name after querying for input.

  Raises:
    UserInputError: if a query has been attempted n_ask_attempts times without
      success, assume that the user has made a scripting error, and will
      continue to provide invalid input. Raise the error to avoid infinitely
      looping.
  """
  default = environ_cp.get(var_name) or var_default
  full_query = '%s [Default is %s]: ' % (
      ask_for_var,
      default,
  )

  for _ in range(n_ask_attempts):
    val = get_from_env_or_user_or_default(environ_cp,
                                          var_name,
                                          full_query,
                                          default)
    if check_success(val):
      break
    if not suppress_default_error:
      print(error_msg % val)
    environ_cp[var_name] = ''
  else:
    raise UserInputError('Invalid %s setting was provided %d times in a row. '
                         'Assuming to be a scripting mistake.' %
                         (var_name, n_ask_attempts))

  environ_cp[var_name] = val
  return val


def create_android_ndk_rule(environ_cp):
  """Set ANDROID_NDK_HOME and write Android NDK WORKSPACE rule."""
  if is_windows() or is_cygwin():
    default_ndk_path = cygpath('%s/Android/Sdk/ndk-bundle' %
                               environ_cp['APPDATA'])
  elif is_macos():
    default_ndk_path = '%s/library/Android/Sdk/ndk-bundle' % environ_cp['HOME']
  else:
    default_ndk_path = '%s/Android/Sdk/ndk-bundle' % environ_cp['HOME']

  def valid_ndk_path(path):
    return (os.path.exists(path) and
            os.path.exists(os.path.join(path, 'source.properties')))

  android_ndk_home_path = prompt_loop_or_load_from_env(
      environ_cp,
      var_name='ANDROID_NDK_HOME',
      var_default=default_ndk_path,
      ask_for_var='Please specify the home path of the Android NDK to use.',
      check_success=valid_ndk_path,
      error_msg=('The path %s or its child file "source.properties" '
                 'does not exist.')
  )
  write_action_env_to_bazelrc('ANDROID_NDK_HOME', android_ndk_home_path)
  write_action_env_to_bazelrc('ANDROID_NDK_API_LEVEL',
                              check_ndk_level(android_ndk_home_path))


def create_android_sdk_rule(environ_cp):
  """Set Android variables and write Android SDK WORKSPACE rule."""
  if is_windows() or is_cygwin():
    default_sdk_path = cygpath('%s/Android/Sdk' % environ_cp['APPDATA'])
  elif is_macos():
    default_sdk_path = '%s/library/Android/Sdk' % environ_cp['HOME']
  else:
    default_sdk_path = '%s/Android/Sdk' % environ_cp['HOME']

  def valid_sdk_path(path):
    return (os.path.exists(path) and
            os.path.exists(os.path.join(path, 'platforms')) and
            os.path.exists(os.path.join(path, 'build-tools')))

  android_sdk_home_path = prompt_loop_or_load_from_env(
      environ_cp,
      var_name='ANDROID_SDK_HOME',
      var_default=default_sdk_path,
      ask_for_var='Please specify the home path of the Android SDK to use.',
      check_success=valid_sdk_path,
      error_msg=('Either %s does not exist, or it does not contain the '
                 'subdirectories "platforms" and "build-tools".'))

  platforms = os.path.join(android_sdk_home_path, 'platforms')
  api_levels = sorted(os.listdir(platforms))
  api_levels = [x.replace('android-', '') for x in api_levels]

  def valid_api_level(api_level):
    return os.path.exists(os.path.join(android_sdk_home_path,
                                       'platforms',
                                       'android-' + api_level))

  android_api_level = prompt_loop_or_load_from_env(
      environ_cp,
      var_name='ANDROID_API_LEVEL',
      var_default=api_levels[-1],
      ask_for_var=('Please specify the Android SDK API level to use. '
                   '[Available levels: %s]') % api_levels,
      check_success=valid_api_level,
      error_msg='Android-%s is not present in the SDK path.')

  build_tools = os.path.join(android_sdk_home_path, 'build-tools')
  versions = sorted(os.listdir(build_tools))

  def valid_build_tools(version):
    return os.path.exists(os.path.join(android_sdk_home_path,
                                       'build-tools',
                                       version))

  android_build_tools_version = prompt_loop_or_load_from_env(
      environ_cp,
      var_name='ANDROID_BUILD_TOOLS_VERSION',
      var_default=versions[-1],
      ask_for_var=('Please specify an Android build tools version to use. '
                   '[Available versions: %s]') % versions,
      check_success=valid_build_tools,
      error_msg=('The selected SDK does not have build-tools version %s '
                 'available.'))

  write_action_env_to_bazelrc('ANDROID_BUILD_TOOLS_VERSION',
                              android_build_tools_version)
  write_action_env_to_bazelrc('ANDROID_SDK_API_LEVEL',
                              android_api_level)
  write_action_env_to_bazelrc('ANDROID_SDK_HOME',
                              android_sdk_home_path)


def check_ndk_level(android_ndk_home_path):
  """Check the revision number of an Android NDK path."""
  properties_path = '%s/source.properties' % android_ndk_home_path
  if is_windows() or is_cygwin():
    properties_path = cygpath(properties_path)
  with open(properties_path, 'r') as f:
    filedata = f.read()

  revision = re.search(r'Pkg.Revision = (\d+)', filedata)
  if revision:
    ndk_api_level = revision.group(1)
  else:
    raise Exception('Unable to parse NDK revision.')
  if int(ndk_api_level) not in _SUPPORTED_ANDROID_NDK_VERSIONS:
    print('WARNING: The API level of the NDK in %s is %s, which is not '
          'supported by Bazel (officially supported versions: %s). Please use '
          'another version. Compiling Android targets may result in confusing '
          'errors.\n' % (android_ndk_home_path, ndk_api_level,
                         _SUPPORTED_ANDROID_NDK_VERSIONS))
  return ndk_api_level


def set_gcc_host_compiler_path(environ_cp):
  """Set GCC_HOST_COMPILER_PATH."""
  default_gcc_host_compiler_path = which('gcc') or ''
  cuda_bin_symlink = '%s/bin/gcc' % environ_cp.get('CUDA_TOOLKIT_PATH')

  if os.path.islink(cuda_bin_symlink):
    # os.readlink is only available in linux
    default_gcc_host_compiler_path = os.path.realpath(cuda_bin_symlink)

  gcc_host_compiler_path = prompt_loop_or_load_from_env(
      environ_cp,
      var_name='GCC_HOST_COMPILER_PATH',
      var_default=default_gcc_host_compiler_path,
      ask_for_var=
      'Please specify which gcc should be used by nvcc as the host compiler.',
      check_success=os.path.exists,
      error_msg='Invalid gcc path. %s cannot be found.',
  )

  write_action_env_to_bazelrc('GCC_HOST_COMPILER_PATH', gcc_host_compiler_path)


def reformat_version_sequence(version_str, sequence_count):
  """Reformat the version string to have the given number of sequences.

  For example:
  Given (7, 2) -> 7.0
        (7.0.1, 2) -> 7.0
        (5, 1) -> 5
        (5.0.3.2, 1) -> 5

  Args:
      version_str: String, the version string.
      sequence_count: int, an integer.
  Returns:
      string, reformatted version string.
  """
  v = version_str.split('.')
  if len(v) < sequence_count:
    v = v + (['0'] * (sequence_count - len(v)))

  return '.'.join(v[:sequence_count])


def set_tf_cuda_version(environ_cp):
  """Set CUDA_TOOLKIT_PATH and TF_CUDA_VERSION."""
  ask_cuda_version = (
      'Please specify the CUDA SDK version you want to use. '
      '[Leave empty to default to CUDA %s]: ') % _DEFAULT_CUDA_VERSION

  for _ in range(_DEFAULT_PROMPT_ASK_ATTEMPTS):
    # Configure the Cuda SDK version to use.
    tf_cuda_version = get_from_env_or_user_or_default(
        environ_cp, 'TF_CUDA_VERSION', ask_cuda_version, _DEFAULT_CUDA_VERSION)
    tf_cuda_version = reformat_version_sequence(str(tf_cuda_version), 2)

    # Find out where the CUDA toolkit is installed
    default_cuda_path = _DEFAULT_CUDA_PATH
    if is_windows() or is_cygwin():
      default_cuda_path = cygpath(
          environ_cp.get('CUDA_PATH', _DEFAULT_CUDA_PATH_WIN))
    elif is_linux():
      # If the default doesn't exist, try an alternative default.
      if (not os.path.exists(default_cuda_path)
         ) and os.path.exists(_DEFAULT_CUDA_PATH_LINUX):
        default_cuda_path = _DEFAULT_CUDA_PATH_LINUX
    ask_cuda_path = ('Please specify the location where CUDA %s toolkit is'
                     ' installed. Refer to README.md for more details. '
                     '[Default is %s]: ') % (tf_cuda_version, default_cuda_path)
    cuda_toolkit_path = get_from_env_or_user_or_default(
        environ_cp, 'CUDA_TOOLKIT_PATH', ask_cuda_path, default_cuda_path)
    if is_windows() or is_cygwin():
      cuda_toolkit_path = cygpath(cuda_toolkit_path)

    if is_windows():
      cuda_rt_lib_paths = ['lib/x64/cudart.lib']
    elif is_linux():
      cuda_rt_lib_paths = ['%s/libcudart.so.%s' % (x, tf_cuda_version)
                           for x in ['lib64', 'lib/x86_64-linux-gnu']]
    elif is_macos():
      cuda_rt_lib_paths = ['lib/libcudart.%s.dylib' % tf_cuda_version]

    cuda_toolkit_paths_full = [os.path.join(cuda_toolkit_path, x) for x in cuda_rt_lib_paths]
    if any([os.path.exists(x) for x in cuda_toolkit_paths_full]):
        break

    # Reset and retry
    print('Invalid path to CUDA %s toolkit. %s cannot be found' %
          (tf_cuda_version, cuda_toolkit_path_full))
    environ_cp['TF_CUDA_VERSION'] = ''
    environ_cp['CUDA_TOOLKIT_PATH'] = ''

  else:
    raise UserInputError('Invalid TF_CUDA_SETTING setting was provided %d '
                         'times in a row. Assuming to be a scripting mistake.' %
                         _DEFAULT_PROMPT_ASK_ATTEMPTS)

  # Set CUDA_TOOLKIT_PATH and TF_CUDA_VERSION
  environ_cp['CUDA_TOOLKIT_PATH'] = cuda_toolkit_path
  write_action_env_to_bazelrc('CUDA_TOOLKIT_PATH', cuda_toolkit_path)
  environ_cp['TF_CUDA_VERSION'] = tf_cuda_version
  write_action_env_to_bazelrc('TF_CUDA_VERSION', tf_cuda_version)


def set_tf_cudnn_version(environ_cp):
  """Set CUDNN_INSTALL_PATH and TF_CUDNN_VERSION."""
  ask_cudnn_version = (
      'Please specify the cuDNN version you want to use. '
      '[Leave empty to default to cuDNN %s.0]: ') % _DEFAULT_CUDNN_VERSION

  for _ in range(_DEFAULT_PROMPT_ASK_ATTEMPTS):
    tf_cudnn_version = get_from_env_or_user_or_default(
        environ_cp, 'TF_CUDNN_VERSION', ask_cudnn_version,
        _DEFAULT_CUDNN_VERSION)
    tf_cudnn_version = reformat_version_sequence(str(tf_cudnn_version), 1)

    default_cudnn_path = environ_cp.get('CUDA_TOOLKIT_PATH')
    ask_cudnn_path = (r'Please specify the location where cuDNN %s library is '
                      'installed. Refer to README.md for more details. [Default'
                      ' is %s]: ') % (tf_cudnn_version, default_cudnn_path)
    cudnn_install_path = get_from_env_or_user_or_default(
        environ_cp, 'CUDNN_INSTALL_PATH', ask_cudnn_path, default_cudnn_path)

    # Result returned from "read" will be used unexpanded. That make "~"
    # unusable. Going through one more level of expansion to handle that.
    cudnn_install_path = os.path.realpath(
        os.path.expanduser(cudnn_install_path))
    if is_windows() or is_cygwin():
      cudnn_install_path = cygpath(cudnn_install_path)

    if is_windows():
      cuda_dnn_lib_path = 'lib/x64/cudnn.lib'
      cuda_dnn_lib_alt_path = 'lib/x64/cudnn.lib'
    elif is_linux():
      cuda_dnn_lib_path = 'lib64/libcudnn.so.%s' % tf_cudnn_version
      cuda_dnn_lib_alt_path = 'libcudnn.so.%s' % tf_cudnn_version
    elif is_macos():
      cuda_dnn_lib_path = 'lib/libcudnn.%s.dylib' % tf_cudnn_version
      cuda_dnn_lib_alt_path = 'libcudnn.%s.dylib' % tf_cudnn_version

    cuda_dnn_lib_path_full = os.path.join(cudnn_install_path, cuda_dnn_lib_path)
    cuda_dnn_lib_alt_path_full = os.path.join(cudnn_install_path,
                                              cuda_dnn_lib_alt_path)
    if os.path.exists(cuda_dnn_lib_path_full) or os.path.exists(
        cuda_dnn_lib_alt_path_full):
      break

    # Try another alternative for Linux
    if is_linux():
      ldconfig_bin = which('ldconfig') or '/sbin/ldconfig'
      cudnn_path_from_ldconfig = run_shell([ldconfig_bin, '-p'])
      cudnn_path_from_ldconfig = re.search('.*libcudnn.so .* => (.*)',
                                           cudnn_path_from_ldconfig)
      if cudnn_path_from_ldconfig:
        cudnn_path_from_ldconfig = cudnn_path_from_ldconfig.group(1)
        if os.path.exists('%s.%s' % (cudnn_path_from_ldconfig,
                                     tf_cudnn_version)):
          cudnn_install_path = os.path.dirname(cudnn_path_from_ldconfig)
          break

    # Reset and Retry
    print(
        'Invalid path to cuDNN %s toolkit. None of the following files can be '
        'found:' % tf_cudnn_version)
    print(cuda_dnn_lib_path_full)
    print(cuda_dnn_lib_alt_path_full)
    if is_linux():
      print('%s.%s' % (cudnn_path_from_ldconfig, tf_cudnn_version))

    environ_cp['TF_CUDNN_VERSION'] = ''
  else:
    raise UserInputError('Invalid TF_CUDNN setting was provided %d '
                         'times in a row. Assuming to be a scripting mistake.' %
                         _DEFAULT_PROMPT_ASK_ATTEMPTS)

  # Set CUDNN_INSTALL_PATH and TF_CUDNN_VERSION
  environ_cp['CUDNN_INSTALL_PATH'] = cudnn_install_path
  write_action_env_to_bazelrc('CUDNN_INSTALL_PATH', cudnn_install_path)
  environ_cp['TF_CUDNN_VERSION'] = tf_cudnn_version
  write_action_env_to_bazelrc('TF_CUDNN_VERSION', tf_cudnn_version)


def is_cuda_compatible(lib, cuda_ver, cudnn_ver):
  """Check compatibility between given library and cudnn/cudart libraries."""
  ldd_bin = which('ldd') or '/usr/bin/ldd'
  ldd_out = run_shell([ldd_bin, lib], True)
  ldd_out = ldd_out.split(os.linesep)
  cudnn_pattern = re.compile('.*libcudnn.so\\.?(.*) =>.*$')
  cuda_pattern = re.compile('.*libcudart.so\\.?(.*) =>.*$')
  cudnn = None
  cudart = None
  cudnn_ok = True  # assume no cudnn dependency by default
  cuda_ok = True  # assume no cuda dependency by default
  for line in ldd_out:
    if 'libcudnn.so' in line:
      cudnn = cudnn_pattern.search(line)
      cudnn_ok = False
    elif 'libcudart.so' in line:
      cudart = cuda_pattern.search(line)
      cuda_ok = False
  if cudnn and len(cudnn.group(1)):
    cudnn = convert_version_to_int(cudnn.group(1))
  if cudart and len(cudart.group(1)):
    cudart = convert_version_to_int(cudart.group(1))
  if cudnn is not None:
    cudnn_ok = (cudnn == cudnn_ver)
  if cudart is not None:
    cuda_ok = (cudart == cuda_ver)
  return cudnn_ok and cuda_ok


def set_tf_tensorrt_install_path(environ_cp):
  """Set TENSORRT_INSTALL_PATH and TF_TENSORRT_VERSION.

  Adapted from code contributed by Sami Kama (https://github.com/samikama).

  Args:
    environ_cp: copy of the os.environ.

  Raises:
    ValueError: if this method was called under non-Linux platform.
    UserInputError: if user has provided invalid input multiple times.
  """
  if not is_linux():
    raise ValueError('Currently TensorRT is only supported on Linux platform.')

  # Ask user whether to add TensorRT support.
  if str(int(get_var(environ_cp, 'TF_NEED_TENSORRT', 'TensorRT',
                     False))) != '1':
    return

  for _ in range(_DEFAULT_PROMPT_ASK_ATTEMPTS):
    ask_tensorrt_path = (r'Please specify the location where TensorRT is '
                         'installed. [Default is %s]:') % (
                             _DEFAULT_TENSORRT_PATH_LINUX)
    trt_install_path = get_from_env_or_user_or_default(
        environ_cp, 'TENSORRT_INSTALL_PATH', ask_tensorrt_path,
        _DEFAULT_TENSORRT_PATH_LINUX)

    # Result returned from "read" will be used unexpanded. That make "~"
    # unusable. Going through one more level of expansion to handle that.
    trt_install_path = os.path.realpath(os.path.expanduser(trt_install_path))

    def find_libs(search_path):
      """Search for libnvinfer.so in "search_path"."""
      fl = set()
      if os.path.exists(search_path) and os.path.isdir(search_path):
        fl.update([
            os.path.realpath(os.path.join(search_path, x))
            for x in os.listdir(search_path)
            if 'libnvinfer.so' in x
        ])
      return fl

    possible_files = find_libs(trt_install_path)
    possible_files.update(find_libs(os.path.join(trt_install_path, 'lib')))
    possible_files.update(find_libs(os.path.join(trt_install_path, 'lib64')))
    cuda_ver = convert_version_to_int(environ_cp['TF_CUDA_VERSION'])
    cudnn_ver = convert_version_to_int(environ_cp['TF_CUDNN_VERSION'])
    nvinfer_pattern = re.compile('.*libnvinfer.so.?(.*)$')
    highest_ver = [0, None, None]

    for lib_file in possible_files:
      if is_cuda_compatible(lib_file, cuda_ver, cudnn_ver):
        matches = nvinfer_pattern.search(lib_file)
        if len(matches.groups()) == 0:
          continue
        ver_str = matches.group(1)
        ver = convert_version_to_int(ver_str) if len(ver_str) else 0
        if ver > highest_ver[0]:
          highest_ver = [ver, ver_str, lib_file]
    if highest_ver[1] is not None:
      trt_install_path = os.path.dirname(highest_ver[2])
      tf_tensorrt_version = highest_ver[1]
      break

    # Try another alternative from ldconfig.
    ldconfig_bin = which('ldconfig') or '/sbin/ldconfig'
    ldconfig_output = run_shell([ldconfig_bin, '-p'])
    search_result = re.search('.*libnvinfer.so\\.?([0-9.]*).* => (.*)',
                              ldconfig_output)
    if search_result:
      libnvinfer_path_from_ldconfig = search_result.group(2)
      if os.path.exists(libnvinfer_path_from_ldconfig):
        if is_cuda_compatible(libnvinfer_path_from_ldconfig, cuda_ver,
                              cudnn_ver):
          trt_install_path = os.path.dirname(libnvinfer_path_from_ldconfig)
          tf_tensorrt_version = search_result.group(1)
          break

    # Reset and Retry
    if possible_files:
      print('TensorRT libraries found in one the following directories',
            'are not compatible with selected cuda and cudnn installations')
      print(trt_install_path)
      print(os.path.join(trt_install_path, 'lib'))
      print(os.path.join(trt_install_path, 'lib64'))
      if search_result:
        print(libnvinfer_path_from_ldconfig)
    else:
      print(
          'Invalid path to TensorRT. None of the following files can be found:')
      print(trt_install_path)
      print(os.path.join(trt_install_path, 'lib'))
      print(os.path.join(trt_install_path, 'lib64'))
      if search_result:
        print(libnvinfer_path_from_ldconfig)

  else:
    raise UserInputError('Invalid TF_TENSORRT setting was provided %d '
                         'times in a row. Assuming to be a scripting mistake.' %
                         _DEFAULT_PROMPT_ASK_ATTEMPTS)

  # Set TENSORRT_INSTALL_PATH and TF_TENSORRT_VERSION
  environ_cp['TENSORRT_INSTALL_PATH'] = trt_install_path
  write_action_env_to_bazelrc('TENSORRT_INSTALL_PATH', trt_install_path)
  environ_cp['TF_TENSORRT_VERSION'] = tf_tensorrt_version
  write_action_env_to_bazelrc('TF_TENSORRT_VERSION', tf_tensorrt_version)


def set_tf_nccl_install_path(environ_cp):
  """Set NCCL_INSTALL_PATH and TF_NCCL_VERSION.

  Args:
    environ_cp: copy of the os.environ.

  Raises:
    ValueError: if this method was called under non-Linux platform.
    UserInputError: if user has provided invalid input multiple times.
  """
  if not is_linux():
    raise ValueError('Currently NCCL is only supported on Linux platforms.')

  ask_nccl_version = (
      'Please specify the NCCL version you want to use. If NCCL %s is not '
      'installed, then you can use version 1.3 that can be fetched '
      'automatically but it may have worse performance with multiple GPUs. '
      '[Default is %s]: ') % (_DEFAULT_NCCL_VERSION, _DEFAULT_NCCL_VERSION)

  for _ in range(_DEFAULT_PROMPT_ASK_ATTEMPTS):
    tf_nccl_version = get_from_env_or_user_or_default(
        environ_cp, 'TF_NCCL_VERSION', ask_nccl_version, _DEFAULT_NCCL_VERSION)
    tf_nccl_version = reformat_version_sequence(str(tf_nccl_version), 1)

    if tf_nccl_version == '1':
      break  # No need to get install path, NCCL 1 is a GitHub repo.

    # TODO(csigg): Look with ldconfig first if we can find the library in paths
    # like /usr/lib/x86_64-linux-gnu and the header file in the corresponding
    # include directory. This is where the NCCL .deb packages install them.
    # Then ask the user if we should use that. Instead of a single
    # NCCL_INSTALL_PATH, pass separate NCCL_LIB_PATH and NCCL_HDR_PATH to
    # nccl_configure.bzl
    default_nccl_path = environ_cp.get('CUDA_TOOLKIT_PATH')
    ask_nccl_path = (r'Please specify the location where NCCL %s library is '
                     'installed. Refer to README.md for more details. [Default '
                     'is %s]:') % (tf_nccl_version, default_nccl_path)
    nccl_install_path = get_from_env_or_user_or_default(
        environ_cp, 'NCCL_INSTALL_PATH', ask_nccl_path, default_nccl_path)

    # Result returned from "read" will be used unexpanded. That make "~"
    # unusable. Going through one more level of expansion to handle that.
    nccl_install_path = os.path.realpath(os.path.expanduser(nccl_install_path))
    if is_windows() or is_cygwin():
      nccl_install_path = cygpath(nccl_install_path)

    if is_windows():
      nccl_lib_path = 'lib/x64/nccl.lib'
    elif is_linux():
      nccl_lib_path = 'lib/libnccl.so.%s' % tf_nccl_version
    elif is_macos():
      nccl_lib_path = 'lib/libnccl.%s.dylib' % tf_nccl_version

    nccl_lib_path = os.path.join(nccl_install_path, nccl_lib_path)
    nccl_hdr_path = os.path.join(nccl_install_path, 'include/nccl.h')
    if os.path.exists(nccl_lib_path) and os.path.exists(nccl_hdr_path):
      # Set NCCL_INSTALL_PATH
      environ_cp['NCCL_INSTALL_PATH'] = nccl_install_path
      write_action_env_to_bazelrc('NCCL_INSTALL_PATH', nccl_install_path)
      break

    # Reset and Retry
    print('Invalid path to NCCL %s toolkit, %s or %s not found. Please use the '
          'O/S agnostic package of NCCL 2' % (tf_nccl_version, nccl_lib_path,
                                              nccl_hdr_path))

    environ_cp['TF_NCCL_VERSION'] = ''
  else:
    raise UserInputError('Invalid TF_NCCL setting was provided %d '
                         'times in a row. Assuming to be a scripting mistake.' %
                         _DEFAULT_PROMPT_ASK_ATTEMPTS)

  # Set TF_NCCL_VERSION
  environ_cp['TF_NCCL_VERSION'] = tf_nccl_version
  write_action_env_to_bazelrc('TF_NCCL_VERSION', tf_nccl_version)


def get_native_cuda_compute_capabilities(environ_cp):
  """Get native cuda compute capabilities.

  Args:
    environ_cp: copy of the os.environ.
  Returns:
    string of native cuda compute capabilities, separated by comma.
  """
  device_query_bin = os.path.join(
      environ_cp.get('CUDA_TOOLKIT_PATH'), 'extras/demo_suite/deviceQuery')
  if os.path.isfile(device_query_bin) and os.access(device_query_bin, os.X_OK):
    try:
      output = run_shell(device_query_bin).split('\n')
      pattern = re.compile('[0-9]*\\.[0-9]*')
      output = [pattern.search(x) for x in output if 'Capability' in x]
      output = ','.join(x.group() for x in output if x is not None)
    except subprocess.CalledProcessError:
      output = ''
  else:
    output = ''
  return output


def set_tf_cuda_compute_capabilities(environ_cp):
  """Set TF_CUDA_COMPUTE_CAPABILITIES."""
  while True:
    native_cuda_compute_capabilities = get_native_cuda_compute_capabilities(
        environ_cp)
    if not native_cuda_compute_capabilities:
      default_cuda_compute_capabilities = _DEFAULT_CUDA_COMPUTE_CAPABILITIES
    else:
      default_cuda_compute_capabilities = native_cuda_compute_capabilities

    ask_cuda_compute_capabilities = (
        'Please specify a list of comma-separated '
        'Cuda compute capabilities you want to '
        'build with.\nYou can find the compute '
        'capability of your device at: '
        'https://developer.nvidia.com/cuda-gpus.\nPlease'
        ' note that each additional compute '
        'capability significantly increases your '
        'build time and binary size. [Default is: %s]: ' %
        default_cuda_compute_capabilities)
    tf_cuda_compute_capabilities = get_from_env_or_user_or_default(
        environ_cp, 'TF_CUDA_COMPUTE_CAPABILITIES',
        ask_cuda_compute_capabilities, default_cuda_compute_capabilities)
    # Check whether all capabilities from the input is valid
    all_valid = True
    # Remove all whitespace characters before splitting the string
    # that users may insert by accident, as this will result in error
    tf_cuda_compute_capabilities = ''.join(tf_cuda_compute_capabilities.split())
    for compute_capability in tf_cuda_compute_capabilities.split(','):
      m = re.match('[0-9]+.[0-9]+', compute_capability)
      if not m:
        print('Invalid compute capability: ' % compute_capability)
        all_valid = False
      else:
        ver = int(m.group(0).split('.')[0])
        if ver < 3:
          print('Only compute capabilities 3.0 or higher are supported.')
          all_valid = False

    if all_valid:
      break

    # Reset and Retry
    environ_cp['TF_CUDA_COMPUTE_CAPABILITIES'] = ''

  # Set TF_CUDA_COMPUTE_CAPABILITIES
  environ_cp['TF_CUDA_COMPUTE_CAPABILITIES'] = tf_cuda_compute_capabilities
  write_action_env_to_bazelrc('TF_CUDA_COMPUTE_CAPABILITIES',
                              tf_cuda_compute_capabilities)


def set_other_cuda_vars(environ_cp):
  """Set other CUDA related variables."""
  # If CUDA is enabled, always use GPU during build and test.
  if environ_cp.get('TF_CUDA_CLANG') == '1':
    write_to_bazelrc('build --config=cuda_clang')
    write_to_bazelrc('test --config=cuda_clang')
  else:
    write_to_bazelrc('build --config=cuda')
    write_to_bazelrc('test --config=cuda')


def set_host_cxx_compiler(environ_cp):
  """Set HOST_CXX_COMPILER."""
  default_cxx_host_compiler = which('g++') or ''

  host_cxx_compiler = prompt_loop_or_load_from_env(
      environ_cp,
      var_name='HOST_CXX_COMPILER',
      var_default=default_cxx_host_compiler,
      ask_for_var=('Please specify which C++ compiler should be used as the '
                   'host C++ compiler.'),
      check_success=os.path.exists,
      error_msg='Invalid C++ compiler path. %s cannot be found.',
  )

  write_action_env_to_bazelrc('HOST_CXX_COMPILER', host_cxx_compiler)


def set_host_c_compiler(environ_cp):
  """Set HOST_C_COMPILER."""
  default_c_host_compiler = which('gcc') or ''

  host_c_compiler = prompt_loop_or_load_from_env(
      environ_cp,
      var_name='HOST_C_COMPILER',
      var_default=default_c_host_compiler,
      ask_for_var=('Please specify which C compiler should be used as the host '
                   'C compiler.'),
      check_success=os.path.exists,
      error_msg='Invalid C compiler path. %s cannot be found.',
  )

  write_action_env_to_bazelrc('HOST_C_COMPILER', host_c_compiler)


def set_computecpp_toolkit_path(environ_cp):
  """Set COMPUTECPP_TOOLKIT_PATH."""

  def toolkit_exists(toolkit_path):
    """Check if a computecpp toolkit path is valid."""
    if is_linux():
      sycl_rt_lib_path = 'lib/libComputeCpp.so'
    else:
      sycl_rt_lib_path = ''

    sycl_rt_lib_path_full = os.path.join(toolkit_path,
                                         sycl_rt_lib_path)
    exists = os.path.exists(sycl_rt_lib_path_full)
    if not exists:
      print('Invalid SYCL %s library path. %s cannot be found' %
            (_TF_OPENCL_VERSION, sycl_rt_lib_path_full))
    return exists

  computecpp_toolkit_path = prompt_loop_or_load_from_env(
      environ_cp,
      var_name='COMPUTECPP_TOOLKIT_PATH',
      var_default=_DEFAULT_COMPUTECPP_TOOLKIT_PATH,
      ask_for_var=(
          'Please specify the location where ComputeCpp for SYCL %s is '
          'installed.' % _TF_OPENCL_VERSION),
      check_success=toolkit_exists,
      error_msg='Invalid SYCL compiler path. %s cannot be found.',
      suppress_default_error=True)

  write_action_env_to_bazelrc('COMPUTECPP_TOOLKIT_PATH',
                              computecpp_toolkit_path)


def set_trisycl_include_dir(environ_cp):
  """Set TRISYCL_INCLUDE_DIR."""

  ask_trisycl_include_dir = ('Please specify the location of the triSYCL '
                             'include directory. (Use --config=sycl_trisycl '
                             'when building with Bazel) '
                             '[Default is %s]: '
                            ) % (_DEFAULT_TRISYCL_INCLUDE_DIR)

  while True:
    trisycl_include_dir = get_from_env_or_user_or_default(
        environ_cp, 'TRISYCL_INCLUDE_DIR', ask_trisycl_include_dir,
        _DEFAULT_TRISYCL_INCLUDE_DIR)
    if os.path.exists(trisycl_include_dir):
      break

    print('Invalid triSYCL include directory, %s cannot be found'
          % (trisycl_include_dir))

  # Set TRISYCL_INCLUDE_DIR
  environ_cp['TRISYCL_INCLUDE_DIR'] = trisycl_include_dir
  write_action_env_to_bazelrc('TRISYCL_INCLUDE_DIR',
                              trisycl_include_dir)


def set_mpi_home(environ_cp):
  """Set MPI_HOME."""

  default_mpi_home = which('mpirun') or which('mpiexec') or ''
  default_mpi_home = os.path.dirname(os.path.dirname(default_mpi_home))

  def valid_mpi_path(mpi_home):
    exists = (os.path.exists(os.path.join(mpi_home, 'include')) and
              os.path.exists(os.path.join(mpi_home, 'lib')))
    if not exists:
      print('Invalid path to the MPI Toolkit. %s or %s cannot be found' %
            (os.path.join(mpi_home, 'include'),
             os.path.exists(os.path.join(mpi_home, 'lib'))))
    return exists

  _ = prompt_loop_or_load_from_env(
      environ_cp,
      var_name='MPI_HOME',
      var_default=default_mpi_home,
      ask_for_var='Please specify the MPI toolkit folder.',
      check_success=valid_mpi_path,
      error_msg='',
      suppress_default_error=True)


def set_other_mpi_vars(environ_cp):
  """Set other MPI related variables."""
  # Link the MPI header files
  mpi_home = environ_cp.get('MPI_HOME')
  symlink_force('%s/include/mpi.h' % mpi_home, 'third_party/mpi/mpi.h')

  # Determine if we use OpenMPI or MVAPICH, these require different header files
  # to be included here to make bazel dependency checker happy
  if os.path.exists(os.path.join(mpi_home, 'include/mpi_portable_platform.h')):
    symlink_force(
        os.path.join(mpi_home, 'include/mpi_portable_platform.h'),
        'third_party/mpi/mpi_portable_platform.h')
    # TODO(gunan): avoid editing files in configure
    sed_in_place('third_party/mpi/mpi.bzl', 'MPI_LIB_IS_OPENMPI=False',
                 'MPI_LIB_IS_OPENMPI=True')
  else:
    # MVAPICH / MPICH
    symlink_force(
        os.path.join(mpi_home, 'include/mpio.h'), 'third_party/mpi/mpio.h')
    symlink_force(
        os.path.join(mpi_home, 'include/mpicxx.h'), 'third_party/mpi/mpicxx.h')
    # TODO(gunan): avoid editing files in configure
    sed_in_place('third_party/mpi/mpi.bzl', 'MPI_LIB_IS_OPENMPI=True',
                 'MPI_LIB_IS_OPENMPI=False')

  if os.path.exists(os.path.join(mpi_home, 'lib/libmpi.so')):
    symlink_force(
        os.path.join(mpi_home, 'lib/libmpi.so'), 'third_party/mpi/libmpi.so')
  else:
    raise ValueError('Cannot find the MPI library file in %s/lib' % mpi_home)


def set_grpc_build_flags():
  write_to_bazelrc('build --define grpc_no_ares=true')


def set_build_strip_flag():
  write_to_bazelrc('build --strip=always')


def set_windows_build_flags(environ_cp):
  """Set Windows specific build options."""
  # The non-monolithic build is not supported yet
  write_to_bazelrc('build --config monolithic')
  # Suppress warning messages
  write_to_bazelrc('build --copt=-w --host_copt=-w')
  # Output more verbose information when something goes wrong
  write_to_bazelrc('build --verbose_failures')
  # The host and target platforms are the same in Windows build. So we don't
  # have to distinct them. This avoids building the same targets twice.
  write_to_bazelrc('build --distinct_host_configuration=false')
  # Enable short object file path to avoid long path issue on Windows.
  # TODO(pcloudy): Remove this flag when upgrading Bazel to 0.16.0
  # Short object file path will be enabled by default.
  write_to_bazelrc('build --experimental_shortened_obj_file_path=true')

  if get_var(
      environ_cp, 'TF_OVERRIDE_EIGEN_STRONG_INLINE', 'Eigen strong inline',
      True,
      ('Would you like to override eigen strong inline for some C++ '
       'compilation to reduce the compilation time?'),
      'Eigen strong inline overridden.',
      'Not overriding eigen strong inline, '
      'some compilations could take more than 20 mins.'):
    # Due to a known MSVC compiler issue
    # https://github.com/tensorflow/tensorflow/issues/10521
    # Overriding eigen strong inline speeds up the compiling of
    # conv_grad_ops_3d.cc and conv_ops_3d.cc by 20 minutes,
    # but this also hurts the performance. Let users decide what they want.
    write_to_bazelrc('build --define=override_eigen_strong_inline=true')


def config_info_line(name, help_text):
  """Helper function to print formatted help text for Bazel config options."""
  print('\t--config=%-12s\t# %s' % (name, help_text))


def main():
  parser = argparse.ArgumentParser()
  parser.add_argument("--workspace",
                      type=str,
                      default=_TF_WORKSPACE_ROOT,
                      help="The absolute path to your active Bazel workspace.")
  args = parser.parse_args()

  # Make a copy of os.environ to be clear when functions and getting and setting
  # environment variables.
  environ_cp = dict(os.environ)

  check_bazel_version('0.15.0')

  reset_tf_configure_bazelrc(args.workspace)
  cleanup_makefile()
  setup_python(environ_cp)

  if is_windows():
    environ_cp['TF_NEED_AWS'] = '0'
    environ_cp['TF_NEED_GCP'] = '0'
    environ_cp['TF_NEED_HDFS'] = '0'
    environ_cp['TF_NEED_JEMALLOC'] = '0'
    environ_cp['TF_NEED_KAFKA'] = '0'
    environ_cp['TF_NEED_OPENCL_SYCL'] = '0'
    environ_cp['TF_NEED_COMPUTECPP'] = '0'
    environ_cp['TF_NEED_OPENCL'] = '0'
    environ_cp['TF_CUDA_CLANG'] = '0'
    environ_cp['TF_NEED_TENSORRT'] = '0'
    # TODO(ibiryukov): Investigate using clang as a cpu or cuda compiler on
    # Windows.
    environ_cp['TF_DOWNLOAD_CLANG'] = '0'
    environ_cp['TF_ENABLE_XLA'] = '0'
    environ_cp['TF_NEED_GDR'] = '0'
    environ_cp['TF_NEED_VERBS'] = '0'
    environ_cp['TF_NEED_MPI'] = '0'
    environ_cp['TF_SET_ANDROID_WORKSPACE'] = '0'

  if is_macos():
    environ_cp['TF_NEED_JEMALLOC'] = '0'
    environ_cp['TF_NEED_TENSORRT'] = '0'

  # The numpy package on ppc64le uses OpenBLAS which has multi-threading
  # issues that lead to incorrect answers.  Set OMP_NUM_THREADS=1 at
  # runtime to allow the Tensorflow testcases which compare numpy
  # results to Tensorflow results to succeed.
  if is_ppc64le():
    write_action_env_to_bazelrc("OMP_NUM_THREADS", 1)

  set_build_var(environ_cp, 'TF_NEED_JEMALLOC', 'jemalloc as malloc',
                'with_jemalloc', True)
  set_build_var(environ_cp, 'TF_NEED_GCP', 'Google Cloud Platform',
                'with_gcp_support', True, 'gcp')
  set_build_var(environ_cp, 'TF_NEED_HDFS', 'Hadoop File System',
                'with_hdfs_support', True, 'hdfs')
  set_build_var(environ_cp, 'TF_NEED_AWS', 'Amazon AWS Platform',
                'with_aws_support', True, 'aws')
  set_build_var(environ_cp, 'TF_NEED_KAFKA', 'Apache Kafka Platform',
                'with_kafka_support', True, 'kafka')
  set_build_var(environ_cp, 'TF_ENABLE_XLA', 'XLA JIT', 'with_xla_support',
                False, 'xla')
  set_build_var(environ_cp, 'TF_NEED_GDR', 'GDR', 'with_gdr_support',
                False, 'gdr')
  set_build_var(environ_cp, 'TF_NEED_VERBS', 'VERBS', 'with_verbs_support',
                False, 'verbs')

  set_action_env_var(environ_cp, 'TF_NEED_OPENCL_SYCL', 'OpenCL SYCL', False)
  if environ_cp.get('TF_NEED_OPENCL_SYCL') == '1':
    set_host_cxx_compiler(environ_cp)
    set_host_c_compiler(environ_cp)
    set_action_env_var(environ_cp, 'TF_NEED_COMPUTECPP', 'ComputeCPP', True)
    if environ_cp.get('TF_NEED_COMPUTECPP') == '1':
      set_computecpp_toolkit_path(environ_cp)
    else:
      set_trisycl_include_dir(environ_cp)

  set_action_env_var(environ_cp, 'TF_NEED_CUDA', 'CUDA', False)
  if (environ_cp.get('TF_NEED_CUDA') == '1' and
      'TF_CUDA_CONFIG_REPO' not in environ_cp):
    set_tf_cuda_version(environ_cp)
    set_tf_cudnn_version(environ_cp)
    if is_linux():
      set_tf_tensorrt_install_path(environ_cp)
      set_tf_nccl_install_path(environ_cp)

    set_tf_cuda_compute_capabilities(environ_cp)
    if 'LD_LIBRARY_PATH' in environ_cp and environ_cp.get(
        'LD_LIBRARY_PATH') != '1':
      write_action_env_to_bazelrc('LD_LIBRARY_PATH',
                                  environ_cp.get('LD_LIBRARY_PATH'))

    set_tf_cuda_clang(environ_cp)
    if environ_cp.get('TF_CUDA_CLANG') == '1':
      # Ask whether we should download the clang toolchain.
      set_tf_download_clang(environ_cp)
      if environ_cp.get('TF_DOWNLOAD_CLANG') != '1':
        # Set up which clang we should use as the cuda / host compiler.
        set_clang_cuda_compiler_path(environ_cp)
    else:
      # Set up which gcc nvcc should use as the host compiler
      # No need to set this on Windows
      if not is_windows():
        set_gcc_host_compiler_path(environ_cp)
    set_other_cuda_vars(environ_cp)
  else:
    # CUDA not required. Ask whether we should download the clang toolchain and
    # use it for the CPU build.
    set_tf_download_clang(environ_cp)
    if environ_cp.get('TF_DOWNLOAD_CLANG') == '1':
      write_to_bazelrc('build --config=download_clang')
      write_to_bazelrc('test --config=download_clang')

  set_build_var(environ_cp, 'TF_NEED_MPI', 'MPI', 'with_mpi_support', False)
  if environ_cp.get('TF_NEED_MPI') == '1':
    set_mpi_home(environ_cp)
    set_other_mpi_vars(environ_cp)

  set_grpc_build_flags()
  set_cc_opt_flags(environ_cp)
<<<<<<< HEAD
  if environ_cp.get("BAZEL_STRIP") != "0":
    set_build_strip_flag()
  set_windows_build_flags()
=======
  set_build_strip_flag()
  if is_windows():
    set_windows_build_flags(environ_cp)
>>>>>>> a00fba38

  if get_var(
      environ_cp, 'TF_SET_ANDROID_WORKSPACE', 'android workspace',
      False,
      ('Would you like to interactively configure ./WORKSPACE for '
       'Android builds?'),
      'Searching for NDK and SDK installations.',
      'Not configuring the WORKSPACE for Android builds.'):
    create_android_ndk_rule(environ_cp)
    create_android_sdk_rule(environ_cp)

  # On Windows, we don't have MKL support and the build is always monolithic.
  # So no need to print the following message.
  # TODO(pcloudy): remove the following if check when they make sense on Windows
  if not is_windows():
    print('Preconfigured Bazel build configs. You can use any of the below by '
          'adding "--config=<>" to your build command. See tools/bazel.rc for '
          'more details.')
    config_info_line('mkl', 'Build with MKL support.')
    config_info_line('monolithic', 'Config for mostly static monolithic build.')

if __name__ == '__main__':
  main()<|MERGE_RESOLUTION|>--- conflicted
+++ resolved
@@ -1559,15 +1559,8 @@
 
   set_grpc_build_flags()
   set_cc_opt_flags(environ_cp)
-<<<<<<< HEAD
-  if environ_cp.get("BAZEL_STRIP") != "0":
-    set_build_strip_flag()
-  set_windows_build_flags()
-=======
-  set_build_strip_flag()
   if is_windows():
     set_windows_build_flags(environ_cp)
->>>>>>> a00fba38
 
   if get_var(
       environ_cp, 'TF_SET_ANDROID_WORKSPACE', 'android workspace',
