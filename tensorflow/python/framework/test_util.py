--- conflicted
+++ resolved
@@ -1101,16 +1101,12 @@
       np.testing.assert_allclose(
           a, b, rtol=rtol, atol=atol, err_msg=msg, equal_nan=True)
 
-<<<<<<< HEAD
-  def _assertAllCloseRecursive(self, a, b, rtol=1e-6, atol=1e-6, path=None,
-=======
   def _assertAllCloseRecursive(self,
                                a,
                                b,
                                rtol=1e-6,
                                atol=1e-6,
                                path=None,
->>>>>>> 943a21fc
                                msg=None):
     path = path or []
     path_str = (("[" + "][".join([str(p) for p in path]) + "]") if path else "")
@@ -1257,11 +1253,7 @@
     a = self._GetNdArray(a)
     b = self._GetNdArray(b)
     self.assertEqual(a.shape, b.shape, "Shape mismatch: expected %s, got %s."
-<<<<<<< HEAD
-                                       " %s" % (a.shape, b.shape, msg))
-=======
                      " %s" % (a.shape, b.shape, msg))
->>>>>>> 943a21fc
     same = (a == b)
 
     if a.dtype == np.float32 or a.dtype == np.float64:
@@ -1343,13 +1335,8 @@
       raise TypeError("np_array must be a Numpy ndarray or Numpy scalar")
     if not isinstance(tf_tensor, ops.Tensor):
       raise TypeError("tf_tensor must be a Tensor")
-<<<<<<< HEAD
-    self.assertAllEqual(np_array.shape, tf_tensor.get_shape().as_list(),
-                        msg=msg)
-=======
     self.assertAllEqual(
         np_array.shape, tf_tensor.get_shape().as_list(), msg=msg)
->>>>>>> 943a21fc
 
   def assertDeviceEqual(self, device1, device2, msg=None):
     """Asserts that the two given devices are the same.
@@ -1361,12 +1348,8 @@
     """
     device1 = pydev.canonical_name(device1)
     device2 = pydev.canonical_name(device2)
-<<<<<<< HEAD
     self.assertEqual(device1, device2,
                      "Devices %s and %s are not equal. %s" % 
-=======
-    self.assertEqual(device1, device2, "Devices %s and %s are not equal. %s" %
->>>>>>> 943a21fc
                      (device1, device2, msg))
 
   # Fix Python 3 compatibility issues
