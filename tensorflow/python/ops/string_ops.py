# -*- coding: utf-8 -*-
# Copyright 2015 The TensorFlow Authors. All Rights Reserved.
#
# Licensed under the Apache License, Version 2.0 (the "License");
# you may not use this file except in compliance with the License.
# You may obtain a copy of the License at
#
#     http://www.apache.org/licenses/LICENSE-2.0
#
# Unless required by applicable law or agreed to in writing, software
# distributed under the License is distributed on an "AS IS" BASIS,
# WITHOUT WARRANTIES OR CONDITIONS OF ANY KIND, either express or implied.
# See the License for the specific language governing permissions and
# limitations under the License.
# ==============================================================================

"""Operations for working with string Tensors."""

from __future__ import absolute_import
from __future__ import division
from __future__ import print_function

import numpy as np

from tensorflow.python.framework import constant_op
from tensorflow.python.framework import dtypes
from tensorflow.python.framework import ops
from tensorflow.python.framework import sparse_tensor
from tensorflow.python.framework import tensor_util
from tensorflow.python.ops import array_ops
from tensorflow.python.ops import gen_parsing_ops
from tensorflow.python.ops import gen_string_ops
from tensorflow.python.ops import math_ops

# go/tf-wildcard-import
# pylint: disable=wildcard-import
# pylint: disable=g-bad-import-order
from tensorflow.python.ops.gen_string_ops import *
from tensorflow.python.util import compat as util_compat
from tensorflow.python.util import deprecation
from tensorflow.python.util import dispatch
from tensorflow.python.util.tf_export import tf_export
# pylint: enable=g-bad-import-order
# pylint: enable=wildcard-import


# pylint: disable=redefined-builtin
@tf_export("strings.regex_full_match")
@dispatch.add_dispatch_support
def regex_full_match(input, pattern, name=None):
  r"""Match elements of `input` with regex `pattern`.

  Args:
    input: string `Tensor`, the source strings to process.
    pattern: string or scalar string `Tensor`, regular expression to use,
      see more details at https://github.com/google/re2/wiki/Syntax
    name: Name of the op.

  Returns:
    bool `Tensor` of the same shape as `input` with match results.
  """
  if isinstance(pattern, util_compat.bytes_or_text_types):
    # When `pattern` is static through the life of the op we can
    # use a version which performs the expensive regex compilation once at
    # creation time.
    return gen_string_ops.static_regex_full_match(
        input=input, pattern=pattern, name=name)
  return gen_string_ops.regex_full_match(
      input=input, pattern=pattern, name=name)

regex_full_match.__doc__ = gen_string_ops.regex_full_match.__doc__


@tf_export(
    "strings.regex_replace", v1=["strings.regex_replace", "regex_replace"])
@deprecation.deprecated_endpoints("regex_replace")
@dispatch.add_dispatch_support
def regex_replace(input, pattern, rewrite, replace_global=True, name=None):
  r"""Replace elements of `input` matching regex `pattern` with `rewrite`.

<<<<<<< HEAD
  Examples:
  >>> tf.strings.regex_replace(["py", "py lib"], "py", "TF").numpy()
  array([b'TF', b'TF lib'], dtype=object)
=======
  >>> tf.strings.regex_replace("Text with tags.<br /><b>contains html</b>",
  ...                          "<[^>]+>", " ")
  <tf.Tensor: shape=(), dtype=string, numpy=b'Text with tags.  contains html '>
>>>>>>> 16da528f

  Args:
    input: string `Tensor`, the source strings to process.
    pattern: string or scalar string `Tensor`, regular expression to use,
      see more details at https://github.com/google/re2/wiki/Syntax
    rewrite: string or scalar string `Tensor`, value to use in match
      replacement, supports backslash-escaped digits (\1 to \9) can be to insert
      text matching corresponding parenthesized group.
    replace_global: `bool`, if `True` replace all non-overlapping matches,
      else replace only the first match.
    name: A name for the operation (optional).

  Returns:
    string `Tensor` of the same shape as `input` with specified replacements.
  """
  if (isinstance(pattern, util_compat.bytes_or_text_types) and
      isinstance(rewrite, util_compat.bytes_or_text_types)):
    # When `pattern` and `rewrite` are static through the life of the op we can
    # use a version which performs the expensive regex compilation once at
    # creation time.
    return gen_string_ops.static_regex_replace(
        input=input, pattern=pattern,
        rewrite=rewrite, replace_global=replace_global,
        name=name)
  return gen_string_ops.regex_replace(
      input=input, pattern=pattern,
      rewrite=rewrite, replace_global=replace_global,
      name=name)


@tf_export("strings.format")
def string_format(template, inputs, placeholder="{}", summarize=3, name=None):
  r"""Formats a string template using a list of tensors.

  Formats a string template using a list of tensors, abbreviating tensors by
  only printing the first and last `summarize` elements of each dimension
  (recursively). If formatting only one tensor into a template, the tensor does
  not have to be wrapped in a list.

  Example:
    Formatting a single-tensor template:
    ```python
    sess = tf.compat.v1.Session()
    with sess.as_default():
        tensor = tf.range(10)
        formatted = tf.strings.format("tensor: {}, suffix", tensor)
        out = sess.run(formatted)
        expected = "tensor: [0 1 2 ... 7 8 9], suffix"

        assert(out.decode() == expected)
    ```

    Formatting a multi-tensor template:
    ```python
    sess = tf.compat.v1.Session()
    with sess.as_default():
        tensor_one = tf.reshape(tf.range(100), [10, 10])
        tensor_two = tf.range(10)
        formatted = tf.strings.format("first: {}, second: {}, suffix",
          (tensor_one, tensor_two))

        out = sess.run(formatted)
        expected = ("first: [[0 1 2 ... 7 8 9]\n"
              " [10 11 12 ... 17 18 19]\n"
              " [20 21 22 ... 27 28 29]\n"
              " ...\n"
              " [70 71 72 ... 77 78 79]\n"
              " [80 81 82 ... 87 88 89]\n"
              " [90 91 92 ... 97 98 99]], second: [0 1 2 ... 7 8 9], suffix")

        assert(out.decode() == expected)
    ```

  Args:
    template: A string template to format tensor values into.
    inputs: A list of `Tensor` objects, or a single Tensor.
      The list of tensors to format into the template string. If a solitary
      tensor is passed in, the input tensor will automatically be wrapped as a
      list.
    placeholder: An optional `string`. Defaults to `{}`.
      At each placeholder occurring in the template, a subsequent tensor
      will be inserted.
    summarize: An optional `int`. Defaults to `3`.
      When formatting the tensors, show the first and last `summarize`
      entries of each tensor dimension (recursively). If set to -1, all
      elements of the tensor will be shown.
    name: A name for the operation (optional).

  Returns:
    A scalar `Tensor` of type `string`.

  Raises:
    ValueError: if the number of placeholders does not match the number of
      inputs.
  """
  # If there is only one tensor to format, we will automatically wrap it in a
  # list to simplify the user experience
  if tensor_util.is_tensor(inputs):
    inputs = [inputs]
  if template.count(placeholder) != len(inputs):
    raise ValueError("%s placeholder(s) in template does not match %s tensor(s)"
                     " provided as input" % (template.count(placeholder),
                                             len(inputs)))

  return gen_string_ops.string_format(inputs,
                                      template=template,
                                      placeholder=placeholder,
                                      summarize=summarize,
                                      name=name)


# Note: tf.strings.split is exported in ragged/ragged_string_ops.py, which
# defines a wrapper for this function.
def string_split(source, sep=None, skip_empty=True, delimiter=None):  # pylint: disable=invalid-name
  """Split elements of `source` based on `delimiter` into a `SparseTensor`.

  Let N be the size of source (typically N will be the batch size). Split each
  element of `source` based on `delimiter` and return a `SparseTensor`
  containing the split tokens. Empty tokens are ignored.

  If `sep` is an empty string, each element of the `source` is split
  into individual strings, each containing one byte. (This includes splitting
  multibyte sequences of UTF-8.) If delimiter contains multiple bytes, it is
  treated as a set of delimiters with each considered a potential split point.

  For example:
  N = 2, source[0] is 'hello world' and source[1] is 'a b c', then the output
  will be

  st.indices = [0, 0;
                0, 1;
                1, 0;
                1, 1;
                1, 2]
  st.shape = [2, 3]
  st.values = ['hello', 'world', 'a', 'b', 'c']

  Args:
    source: `1-D` string `Tensor`, the strings to split.
    sep: `0-D` string `Tensor`, the delimiter character, the string should
      be length 0 or 1. Default is ' '.
    skip_empty: A `bool`. If `True`, skip the empty strings from the result.
    delimiter: deprecated alias for `sep`.

  Raises:
    ValueError: If delimiter is not a string.

  Returns:
    A `SparseTensor` of rank `2`, the strings split according to the delimiter.
    The first column of the indices corresponds to the row in `source` and the
    second column corresponds to the index of the split component in this row.
  """
  delimiter = deprecation.deprecated_argument_lookup(
      "sep", sep, "delimiter", delimiter)

  if delimiter is None:
    delimiter = " "
  delimiter = ops.convert_to_tensor(delimiter, dtype=dtypes.string)
  source = ops.convert_to_tensor(source, dtype=dtypes.string)

  indices, values, shape = gen_string_ops.string_split(
      source, delimiter=delimiter, skip_empty=skip_empty)
  indices.set_shape([None, 2])
  values.set_shape([None])
  shape.set_shape([2])
  return sparse_tensor.SparseTensor(indices, values, shape)


# Note: tf.strings.split is exported in ragged/ragged_string_ops.py, which
# defines a wrapper for this function.
def string_split_v2(source, sep=None, maxsplit=-1):
  """Split elements of `source` based on `sep` into a `SparseTensor`.

  Let N be the size of source (typically N will be the batch size). Split each
  element of `source` based on `sep` and return a `SparseTensor`
  containing the split tokens. Empty tokens are ignored.

  For example, N = 2, source[0] is 'hello world' and source[1] is 'a b c',
  then the output will be

  st.indices = [0, 0;
                0, 1;
                1, 0;
                1, 1;
                1, 2]
  st.shape = [2, 3]
  st.values = ['hello', 'world', 'a', 'b', 'c']

  If `sep` is given, consecutive delimiters are not grouped together and are
  deemed to delimit empty strings. For example, source of `"1<>2<><>3"` and
  sep of `"<>"` returns `["1", "2", "", "3"]`. If `sep` is None or an empty
  string, consecutive whitespace are regarded as a single separator, and the
  result will contain no empty strings at the start or end if the string has
  leading or trailing whitespace.

  Note that the above mentioned behavior matches python's str.split.

  Args:
    source: `1-D` string `Tensor`, the strings to split.
    sep: `0-D` string `Tensor`, the delimiter character.
    maxsplit: An `int`. If `maxsplit > 0`, limit of the split of the result.

  Raises:
    ValueError: If sep is not a string.

  Returns:
    A `SparseTensor` of rank `2`, the strings split according to the delimiter.
    The first column of the indices corresponds to the row in `source` and the
    second column corresponds to the index of the split component in this row.
  """
  if sep is None:
    sep = ""
  sep = ops.convert_to_tensor(sep, dtype=dtypes.string)
  source = ops.convert_to_tensor(source, dtype=dtypes.string)

  indices, values, shape = gen_string_ops.string_split_v2(
      source, sep=sep, maxsplit=maxsplit)
  indices.set_shape([None, 2])
  values.set_shape([None])
  shape.set_shape([2])
  return sparse_tensor.SparseTensor(indices, values, shape)


def _reduce_join_reduction_dims(x, axis):
  """Returns range(rank(x) - 1, 0, -1) if axis is None; or axis otherwise."""
  if axis is not None:
    return axis
  else:
    # Fast path: avoid creating Rank and Range ops if ndims is known.
    if x.get_shape().ndims is not None:
      return constant_op.constant(
          np.arange(x.get_shape().ndims - 1, -1, -1), dtype=dtypes.int32)

    # Otherwise, we rely on Range and Rank to do the right thing at run-time.
    return math_ops.range(array_ops.rank(x) - 1, -1, -1)


@tf_export(v1=["strings.reduce_join", "reduce_join"])
@deprecation.deprecated_args(None,
                             "keep_dims is deprecated, use keepdims instead",
                             "keep_dims")
@deprecation.deprecated_endpoints("reduce_join")
def reduce_join(inputs, axis=None,  # pylint: disable=missing-docstring
                keep_dims=None,
                separator="",
                name=None,
                reduction_indices=None,
                keepdims=None):
  keepdims = deprecation.deprecated_argument_lookup("keepdims", keepdims,
                                                    "keep_dims", keep_dims)
  if keep_dims is None:
    keep_dims = False
  axis = deprecation.deprecated_argument_lookup("axis", axis,
                                                "reduction_indices",
                                                reduction_indices)
  return reduce_join_v2(
      inputs=inputs,
      axis=axis,
      keepdims=keepdims,
      separator=separator,
      name=name)


@tf_export("strings.reduce_join", v1=[])
@dispatch.add_dispatch_support
def reduce_join_v2(  # pylint: disable=missing-docstring
    inputs,
    axis=None,
    keepdims=False,
    separator="",
    name=None):
  """Joins all strings into a single string, or joins along an axis.

  >>> tf.strings.reduce_join([['abc','123'],
  ...                         ['def','456']]).numpy()
  b'abc123def456'
  >>> tf.strings.reduce_join([['abc','123'],
  ...                         ['def','456']], axis=-1).numpy()
  array([b'abc123', b'def456'], dtype=object)
  >>> tf.strings.reduce_join([['abc','123'],
  ...                         ['def','456']],
  ...                        axis=-1,
  ...                        separator=" ").numpy()
  array([b'abc 123', b'def 456'], dtype=object)

  Args:
    inputs: A `tf.string` tensor.
    axis: Which axis to join along. The default behavior is to join all
      elements, producing a scalar.
    keepdims: If true, retains reduced dimensions with length 1.
    separator: a string added between each string being joined.
    name: A name for the operation (optional).

  Returns:
    A `tf.string` tensor.
  """
  with ops.name_scope(None, "ReduceJoin", [inputs, axis]):
    inputs_t = ops.convert_to_tensor(inputs)
    axis = _reduce_join_reduction_dims(inputs_t, axis)
    return gen_string_ops.reduce_join(
        inputs=inputs_t,
        reduction_indices=axis,
        keep_dims=keepdims,
        separator=separator,
        name=name)

reduce_join.__doc__ = reduce_join_v2.__doc__


# This wrapper provides backwards compatibility for code that predates the
# unit argument and that passed 'name' as a positional argument.
@tf_export(v1=["strings.length"])
@dispatch.add_dispatch_support
def string_length(input, name=None, unit="BYTE"):
  """Computes the length of each string given in the input tensor.

  >>> strings = tf.constant(['Hello','TensorFlow', '🙂'])
  >>> tf.strings.length(strings).numpy() # default counts bytes
  array([ 5, 10, 4], dtype=int32)
  >>> tf.strings.length(strings, unit="UTF8_CHAR").numpy()
  array([ 5, 10, 1], dtype=int32)

  Args:
    input: A `Tensor` of type `string`. The strings for which to compute the
      length for each element.
    name: A name for the operation (optional).
    unit: An optional `string` from: `"BYTE", "UTF8_CHAR"`. Defaults to
      `"BYTE"`. The unit that is counted to compute string length.  One of:
        `"BYTE"` (for the number of bytes in each string) or `"UTF8_CHAR"` (for
        the number of UTF-8 encoded Unicode code points in each string). Results
        are undefined if `unit=UTF8_CHAR` and the `input` strings do not contain
        structurally valid UTF-8.

  Returns:
    A `Tensor` of type `int32`, containing the length of the input string in
    the same element of the input tensor.
  """
  return gen_string_ops.string_length(input, unit=unit, name=name)


@tf_export("strings.length", v1=[])
@dispatch.add_dispatch_support
def string_length_v2(input, unit="BYTE", name=None):
  return gen_string_ops.string_length(input, unit=unit, name=name)


string_length_v2.__doc__ = gen_string_ops.string_length.__doc__


@tf_export(v1=["substr"])
@deprecation.deprecated(None, "Use `tf.strings.substr` instead of `tf.substr`.")
def substr_deprecated(input, pos, len, name=None, unit="BYTE"):
  return substr(input, pos, len, name=name, unit=unit)

substr_deprecated.__doc__ = gen_string_ops.substr.__doc__


@tf_export(v1=["strings.substr"])
@dispatch.add_dispatch_support
def substr(input, pos, len, name=None, unit="BYTE"):
  return gen_string_ops.substr(input, pos, len, unit=unit, name=name)

substr.__doc__ = gen_string_ops.substr.__doc__


@tf_export("strings.substr", v1=[])
@dispatch.add_dispatch_support
def substr_v2(input, pos, len, unit="BYTE", name=None):
  return gen_string_ops.substr(input, pos, len, unit=unit, name=name)

substr_v2.__doc__ = gen_string_ops.substr.__doc__


ops.NotDifferentiable("RegexReplace")
ops.NotDifferentiable("StringToHashBucket")
ops.NotDifferentiable("StringToHashBucketFast")
ops.NotDifferentiable("StringToHashBucketStrong")
ops.NotDifferentiable("ReduceJoin")
ops.NotDifferentiable("StringJoin")
ops.NotDifferentiable("StringSplit")
ops.NotDifferentiable("AsString")
ops.NotDifferentiable("EncodeBase64")
ops.NotDifferentiable("DecodeBase64")


@tf_export("strings.to_number", v1=[])
@dispatch.add_dispatch_support
def string_to_number(input, out_type=dtypes.float32, name=None):
  r"""Converts each string in the input Tensor to the specified numeric type.

  (Note that int32 overflow results in an error while float overflow
  results in a rounded value.)

  Examples:
  >>> tf.strings.to_number("1.55")
  <tf.Tensor: shape=(), dtype=float32, numpy=1.55>
  >>> tf.strings.to_number("3", tf.int32)
  <tf.Tensor: shape=(), dtype=int32, numpy=3>

  Args:
    input: A `Tensor` of type `string`.
    out_type: An optional `tf.DType` from: `tf.float32, tf.float64, tf.int32,
      tf.int64`. Defaults to `tf.float32`.
      The numeric type to interpret each string in `string_tensor` as.
    name: A name for the operation (optional).

  Returns:
    A `Tensor` of type `out_type`.
  """
  return gen_parsing_ops.string_to_number(input, out_type, name)


@tf_export(v1=["strings.to_number", "string_to_number"])
def string_to_number_v1(
    string_tensor=None,
    out_type=dtypes.float32,
    name=None,
    input=None):
  string_tensor = deprecation.deprecated_argument_lookup(
      "input", input, "string_tensor", string_tensor)
  return gen_parsing_ops.string_to_number(string_tensor, out_type, name)

string_to_number_v1.__doc__ = gen_parsing_ops.string_to_number.__doc__


@tf_export("strings.to_hash_bucket", v1=[])
@dispatch.add_dispatch_support
def string_to_hash_bucket(input, num_buckets, name=None):
  # pylint: disable=line-too-long
  r"""Converts each string in the input Tensor to its hash mod by a number of buckets.

  The hash function is deterministic on the content of the string within the
  process.

  Note that the hash function may change from time to time.
  This functionality will be deprecated and it's recommended to use
  `tf.strings.to_hash_bucket_fast()` or `tf.strings.to_hash_bucket_strong()`.

  Examples:
  >>> tf.strings.to_hash_bucket(["Hello", "TensorFlow", "2.x"], 3)
  <tf.Tensor: shape=(3,), dtype=int64, numpy=array([2, 0, 1])>

  Args:
    input: A `Tensor` of type `string`.
    num_buckets: An `int` that is `>= 1`. The number of buckets.
    name: A name for the operation (optional).

  Returns:
    A `Tensor` of type `int64`.
  """
  # pylint: enable=line-too-long
  return gen_string_ops.string_to_hash_bucket(input, num_buckets, name)


@tf_export(v1=["strings.to_hash_bucket", "string_to_hash_bucket"])
def string_to_hash_bucket_v1(
    string_tensor=None,
    num_buckets=None,
    name=None,
    input=None):
  string_tensor = deprecation.deprecated_argument_lookup(
      "input", input, "string_tensor", string_tensor)
  return gen_string_ops.string_to_hash_bucket(string_tensor, num_buckets, name)

string_to_hash_bucket_v1.__doc__ = gen_string_ops.string_to_hash_bucket.__doc__


@tf_export("strings.join", v1=["strings.join", "string_join"])
@deprecation.deprecated_endpoints("string_join")
@dispatch.add_dispatch_support
def string_join(inputs, separator="", name=None):
  """Perform element-wise concatenation of a list of string tensors.

  Given a list of string tensors of same shape, performs element-wise
  concatenation of the strings of the same index in all tensors.


  >>> tf.strings.join(['abc','def']).numpy()
  b'abcdef'
  >>> tf.strings.join([['abc','123'],
  ...                  ['def','456'],
  ...                  ['ghi','789']]).numpy()
  array([b'abcdefghi', b'123456789'], dtype=object)
  >>> tf.strings.join([['abc','123'],
  ...                  ['def','456']],
  ...                  separator=" ").numpy()
  array([b'abc def', b'123 456'], dtype=object)

  Args:
    inputs: A list of `tf.Tensor` objects of same size and `tf.string` dtype.
    separator: A string added between each string being joined.
    name: A name for the operation (optional).

  Returns:
    A `tf.string` tensor.
  """
  return gen_string_ops.string_join(inputs, separator=separator, name=name)<|MERGE_RESOLUTION|>--- conflicted
+++ resolved
@@ -78,15 +78,9 @@
 def regex_replace(input, pattern, rewrite, replace_global=True, name=None):
   r"""Replace elements of `input` matching regex `pattern` with `rewrite`.
 
-<<<<<<< HEAD
-  Examples:
-  >>> tf.strings.regex_replace(["py", "py lib"], "py", "TF").numpy()
-  array([b'TF', b'TF lib'], dtype=object)
-=======
   >>> tf.strings.regex_replace("Text with tags.<br /><b>contains html</b>",
   ...                          "<[^>]+>", " ")
   <tf.Tensor: shape=(), dtype=string, numpy=b'Text with tags.  contains html '>
->>>>>>> 16da528f
 
   Args:
     input: string `Tensor`, the source strings to process.
